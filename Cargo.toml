[package]
name = "radio-sx127x"
description = "Rust driver for the Semtec SX127x Sub GHZ LoRa Radio ICs"
version = "0.11.0"
authors = ["Ryan Kurte <ryankurte@gmail.com>"]
repository = "https://github.com/ryankurte/rust-radio-sx127x"
license = "MPL-2.0"
edition = "2018"

[features]
util = [ "structopt", "driver-pal/hal", "simplelog", "humantime" ] 
default = [ "util", "serde", "driver-pal/hal-cp2130", "driver-pal/hal-linux" ]

# features for examples
examples = []
compat   = ["embedded-hal-compat"]

stm32f1xx = []
stm32f4xx = []

stm32f103   = ["stm32f1xx-hal/stm32f103",   "stm32f1xx-hal/rt", "examples"]
stm32f411   = ["stm32f4xx-hal/stm32f411",   "stm32f4xx-hal/rt", "examples"]

[dependencies]
#embedded-hal-compat = "0.1.3"
embedded-hal-compat = { git = "https://github.com/ryankurte/embedded-hal-compat.git", branch = "main", optional = true}
libc = "0.2"
log = { version = "0.4" }
bitflags = "1.0"
radio = "0.9.0"
embedded-hal = "1.0.0-alpha.4"

serde = { version = "1.0", default-features = false, features = ["derive"], optional = true }
structopt = { version = "0.3.21", optional = true }
simplelog = { version = "0.8.0", optional = true }
humantime = { version = "2.0.0", optional = true }
linux-embedded-hal = { version = "0.4.0-alpha.0", optional = true }
<<<<<<< HEAD
driver-cp2130 = { version = "1.0.0-alpha.1", optional = true }
void = { version = "1.0", default-features = false}  # for return result i stm32f0xx_hal

radio = { version = "0.8.1" }

# Next could be dev-dependencies since they are only for examples, but 
#  dev-dependencies do not allow optional (as of cargo 1.44.1).
stm32f1xx-hal = {version = "^0.7.0", optional = true} 
stm32f4xx-hal = {version = "^0.8.3", optional = true} 

embedded-hal = {version = "1.0.0-alpha.4" }
old-e-h      = {version = "0.2.4", package = "embedded-hal" }

libusb-sys = {version ="0.2", optional = true}

embedded-spi = {version = "0.6", default-features = false}
driver-pal = {version = "0.8.0-alpha.0", default-features = false}

#[dev-dependencies.color-backtrace] # this needs std, which causes example build to fail
#color-backtrace = "0.5"
=======
driver-cp2130 = { version = "1.0.0-alpha.2", optional = true }


[dependencies.driver-pal]
version = "0.8.0-alpha.2"
default-features = false
>>>>>>> 4736b42a

[dev-dependencies]                     # for examples
cortex-m = "0.6.7"
cortex-m-rt = "0.6.13"
cortex-m-semihosting = "0.3.7"
panic-halt = "0.2.0"
panic-semihosting = ">=0.5.2"
heapless = ">=0.4.3"                   # for example lora_spi_gps
nb = ">=0.1.2"                         # for example lora_spi_gps


[[bin]]
name = "sx127x-util"
path = "src/util/main.rs"
required-features = ["util"]

[[test]]
name = "integration"
path = "tests/integration.rs"
<<<<<<< HEAD
required-features = ["default", "util"]


[patch.crates-io]
# Patch for radio-hal to update embedded-hal version
radio = { git = "https://github.com/ryankurte/rust-radio.git", branch = "master" }


# Fix for libusb-sys package discovery
#libusb-sys = { git = "https://github.com/cmsd2/libusb-sys" } 
#libusb-sys = { git = "https://github.com/dcuddeback/libusb-sys" } 
#https://github.com/dcuddeback/libusb-sys   consider
#libusb-sys = {version ="0.2", optional = true}


[[example]]
name = "lora_spi_send"
path = "examples/lora_spi_send.rs"
required-features = ["examples"]

[[example]]
name = "lora_spi_receive"
path = "examples/lora_spi_receive.rs"
required-features = ["examples"]

[[example]]
name = "lora_spi_gps"
path = "examples/lora_spi_gps.rs"
required-features = ["examples"]
=======
required-features = ["utils"]
>>>>>>> 4736b42a
<|MERGE_RESOLUTION|>--- conflicted
+++ resolved
@@ -22,8 +22,8 @@
 stm32f411   = ["stm32f4xx-hal/stm32f411",   "stm32f4xx-hal/rt", "examples"]
 
 [dependencies]
-#embedded-hal-compat = "0.1.3"
-embedded-hal-compat = { git = "https://github.com/ryankurte/embedded-hal-compat.git", branch = "main", optional = true}
+embedded-hal-compat =  { version = "0.1.3", optional = true}
+#embedded-hal-compat = { git = "https://github.com/ryankurte/embedded-hal-compat.git", branch = "main", optional = true}
 libc = "0.2"
 log = { version = "0.4" }
 bitflags = "1.0"
@@ -35,35 +35,19 @@
 simplelog = { version = "0.8.0", optional = true }
 humantime = { version = "2.0.0", optional = true }
 linux-embedded-hal = { version = "0.4.0-alpha.0", optional = true }
-<<<<<<< HEAD
-driver-cp2130 = { version = "1.0.0-alpha.1", optional = true }
-void = { version = "1.0", default-features = false}  # for return result i stm32f0xx_hal
-
-radio = { version = "0.8.1" }
 
 # Next could be dev-dependencies since they are only for examples, but 
 #  dev-dependencies do not allow optional (as of cargo 1.44.1).
 stm32f1xx-hal = {version = "^0.7.0", optional = true} 
 stm32f4xx-hal = {version = "^0.8.3", optional = true} 
 
-embedded-hal = {version = "1.0.0-alpha.4" }
 old-e-h      = {version = "0.2.4", package = "embedded-hal" }
 
-libusb-sys = {version ="0.2", optional = true}
-
-embedded-spi = {version = "0.6", default-features = false}
-driver-pal = {version = "0.8.0-alpha.0", default-features = false}
-
-#[dev-dependencies.color-backtrace] # this needs std, which causes example build to fail
-#color-backtrace = "0.5"
-=======
 driver-cp2130 = { version = "1.0.0-alpha.2", optional = true }
-
 
 [dependencies.driver-pal]
 version = "0.8.0-alpha.2"
 default-features = false
->>>>>>> 4736b42a
 
 [dev-dependencies]                     # for examples
 cortex-m = "0.6.7"
@@ -71,7 +55,7 @@
 cortex-m-semihosting = "0.3.7"
 panic-halt = "0.2.0"
 panic-semihosting = ">=0.5.2"
-heapless = ">=0.4.3"                   # for example lora_spi_gps
+heapless = ">=0.7.0"                   # for example lora_spi_gps
 nb = ">=0.1.2"                         # for example lora_spi_gps
 
 
@@ -83,20 +67,7 @@
 [[test]]
 name = "integration"
 path = "tests/integration.rs"
-<<<<<<< HEAD
 required-features = ["default", "util"]
-
-
-[patch.crates-io]
-# Patch for radio-hal to update embedded-hal version
-radio = { git = "https://github.com/ryankurte/rust-radio.git", branch = "master" }
-
-
-# Fix for libusb-sys package discovery
-#libusb-sys = { git = "https://github.com/cmsd2/libusb-sys" } 
-#libusb-sys = { git = "https://github.com/dcuddeback/libusb-sys" } 
-#https://github.com/dcuddeback/libusb-sys   consider
-#libusb-sys = {version ="0.2", optional = true}
 
 
 [[example]]
@@ -112,7 +83,4 @@
 [[example]]
 name = "lora_spi_gps"
 path = "examples/lora_spi_gps.rs"
-required-features = ["examples"]
-=======
-required-features = ["utils"]
->>>>>>> 4736b42a
+required-features = ["examples"]